use crate::bytes::{Bytes, WithBytes};
use crate::consts::PK_HRP;
use crate::hasher::Hasher;
use core::{fmt, str};
use secp256k1::rand::rngs::OsRng;
<<<<<<< HEAD
use secp256k1::{
    All, Error, Message, PublicKey, Secp256k1, SecretKey, SignOnly, Signature, Signing,
    Verification, VerifyOnly,
};
=======
use secp256k1::{Error, Message, PublicKey, Secp256k1, SecretKey, Signature};
>>>>>>> fec73871

//验证
fn verify(msg: &[u8], sig: &SigValue, pubkey: &PublicKey) -> Result<bool, Error> {
    let ctx = Secp256k1::verification_only();
<<<<<<< HEAD
    let uv = U256::new(msg);
=======
    let uv = Hasher::new(msg);
>>>>>>> fec73871
    let msg = Message::from_slice(uv.to_bytes())?;
    Ok(ctx.verify(&msg, &sig.inner, &pubkey).is_ok())
}

//签名
fn sign(msg: &[u8], seckey: &SecretKey) -> Result<Signature, Error> {
    let ctx = Secp256k1::signing_only();
<<<<<<< HEAD
    let uv = U256::new(msg);
=======
    let uv = Hasher::new(msg);
>>>>>>> fec73871
    let msg = Message::from_slice(uv.to_bytes())?;
    Ok(ctx.sign(&msg, seckey))
}

///签名结果
#[derive(Debug)]
pub struct SigValue {
    inner: Signature,
}

impl str::FromStr for SigValue {
    type Err = Error;
    fn from_str(s: &str) -> Result<Self, Self::Err> {
        match Signature::from_str(s) {
            Ok(inner) => Ok(SigValue { inner: inner }),
            _ => Err(Error::InvalidSecretKey),
        }
    }
}

impl fmt::Display for SigValue {
    fn fmt(&self, f: &mut fmt::Formatter) -> fmt::Result {
        fmt::LowerHex::fmt(self, f)
    }
}

impl fmt::LowerHex for SigValue {
    fn fmt(&self, f: &mut fmt::Formatter) -> fmt::Result {
        let sig = self.inner.serialize_der();
        for v in sig.iter() {
            write!(f, "{:02x}", v)?;
        }
        Ok(())
    }
}

impl WithBytes<SigValue> for SigValue {
    fn with_bytes(bb: &Vec<u8>) -> SigValue {
        let inner = Signature::from_der(&bb).unwrap();
        SigValue { inner: inner }
    }
}

impl Bytes for SigValue {
    fn bytes(&self) -> Vec<u8> {
        let sig = self.inner.serialize_der();
        sig.as_ref().to_vec()
    }
}

#[derive(Debug)]
pub struct PubKey {
    inner: PublicKey,
}

impl str::FromStr for PubKey {
    type Err = Error;
    fn from_str(s: &str) -> Result<Self, Self::Err> {
        match PublicKey::from_str(s) {
            Ok(inner) => Ok(PubKey { inner: inner }),
            _ => Err(Error::InvalidSecretKey),
        }
    }
}

impl WithBytes<PubKey> for PubKey {
    fn with_bytes(bb: &Vec<u8>) -> PubKey {
        let inner = PublicKey::from_slice(&bb).unwrap();
        PubKey { inner: inner }
    }
}

impl Bytes for PubKey {
    fn bytes(&self) -> Vec<u8> {
        let sig = self.inner.serialize();
        sig.to_vec()
    }
}

impl fmt::Display for PubKey {
    fn fmt(&self, f: &mut fmt::Formatter) -> fmt::Result {
        fmt::LowerHex::fmt(self, f)
    }
}

impl fmt::LowerHex for PubKey {
    fn fmt(&self, f: &mut fmt::Formatter) -> fmt::Result {
        self.inner.fmt(f)
    }
}

use bech32::{FromBase32, ToBase32};

impl PubKey {
    ///验证签名数据
    pub fn verify(&self, msg: &[u8], sig: &SigValue) -> Result<bool, Error> {
        verify(msg, sig, &self.inner)
    }
    /// 编码公钥
    /// pk 开头的为公钥id
    pub fn encode(&self) -> Result<String, bech32::Error> {
        let v = self.hash();
        let b = v.to_bytes();
        bech32::encode(PK_HRP, b.to_base32())
    }
}

///解码bech32格式的字符串
pub fn bech32_decode(s: &str) -> Result<(String, Vec<u8>), bech32::Error> {
    let (hrp, data) = bech32::decode(&s)?;
    let vdata = Vec::<u8>::from_base32(&data)?;
    Ok((String::from(hrp), vdata))
}

#[test]
fn test_pubkyeid() {
    let kv = PriKey::new();
    let pv = kv.pubkey();
    let id = pv.encode().unwrap();
    println!("{}", id);
    println!("{:?}", bech32_decode(&id).unwrap());
}

impl PubKey {
    pub fn hash(&self) -> Hasher {
        let v = self.inner.serialize();
        Hasher::new(&v[..])
    }
}

#[derive(Debug)]
pub struct PriKey {
    inner: SecretKey,
}

impl PriKey {
    ///签名指定的数据
    pub fn sign(&self, msg: &[u8]) -> Result<SigValue, Error> {
        match sign(msg, &self.inner) {
            Ok(sig) => Ok(SigValue { inner: sig }),
            Err(err) => Err(err),
        }
    }
    //推导对应的公钥
    pub fn pubkey(&self) -> PubKey {
        let ctx = Secp256k1::new();
        let inner = PublicKey::from_secret_key(&ctx, &self.inner);
        PubKey { inner: inner }
    }
}

impl WithBytes<PriKey> for PriKey {
    fn with_bytes(bb: &Vec<u8>) -> PriKey {
        let inner = SecretKey::from_slice(&bb).unwrap();
        PriKey { inner: inner }
    }
}

impl Bytes for PriKey {
    fn bytes(&self) -> Vec<u8> {
        self.inner[..].to_vec()
    }
}

impl str::FromStr for PriKey {
    type Err = Error;
    fn from_str(s: &str) -> Result<Self, Self::Err> {
        match SecretKey::from_str(s) {
            Ok(inner) => Ok(PriKey { inner: inner }),
            _ => Err(Error::InvalidSecretKey),
        }
    }
}

impl fmt::LowerHex for PriKey {
    fn fmt(&self, f: &mut fmt::Formatter) -> fmt::Result {
        self.inner.fmt(f)
    }
}

impl fmt::Display for PriKey {
    fn fmt(&self, f: &mut fmt::Formatter) -> fmt::Result {
        fmt::LowerHex::fmt(self, f)
    }
}

impl Default for PriKey {
    fn default() -> Self {
        let mut rng = OsRng::new().unwrap();
        PriKey {
            inner: SecretKey::new(&mut rng),
        }
    }
}

impl PriKey {
    pub fn new() -> Self {
        PriKey::default()
    }
}

#[test]
fn test_iobuf() {
    use crate::iobuf::Writer;
    let mut wb = Writer::default();
    let pk = PriKey::new();
    wb.put(&pk);
    let mut rb = wb.reader();
    let _v2: PriKey = rb.get();
}

#[test]
fn test_signer() {
    let kv = PriKey::new();
    let pv = kv.pubkey();
    let signature = kv.sign("adfs".as_bytes()).unwrap();
    println!("{:x?}", signature.bytes());
    println!("{}", signature);
    assert!(!pv.verify("adfs1".as_bytes(), &signature).unwrap());
    assert!(pv.verify("adfs".as_bytes(), &signature).unwrap());
}<|MERGE_RESOLUTION|>--- conflicted
+++ resolved
@@ -3,23 +3,12 @@
 use crate::hasher::Hasher;
 use core::{fmt, str};
 use secp256k1::rand::rngs::OsRng;
-<<<<<<< HEAD
-use secp256k1::{
-    All, Error, Message, PublicKey, Secp256k1, SecretKey, SignOnly, Signature, Signing,
-    Verification, VerifyOnly,
-};
-=======
 use secp256k1::{Error, Message, PublicKey, Secp256k1, SecretKey, Signature};
->>>>>>> fec73871
 
 //验证
 fn verify(msg: &[u8], sig: &SigValue, pubkey: &PublicKey) -> Result<bool, Error> {
     let ctx = Secp256k1::verification_only();
-<<<<<<< HEAD
-    let uv = U256::new(msg);
-=======
     let uv = Hasher::new(msg);
->>>>>>> fec73871
     let msg = Message::from_slice(uv.to_bytes())?;
     Ok(ctx.verify(&msg, &sig.inner, &pubkey).is_ok())
 }
@@ -27,11 +16,7 @@
 //签名
 fn sign(msg: &[u8], seckey: &SecretKey) -> Result<Signature, Error> {
     let ctx = Secp256k1::signing_only();
-<<<<<<< HEAD
-    let uv = U256::new(msg);
-=======
     let uv = Hasher::new(msg);
->>>>>>> fec73871
     let msg = Message::from_slice(uv.to_bytes())?;
     Ok(ctx.sign(&msg, seckey))
 }
