use crate::account::Account;
use crate::block::{Block, Tx, TxIn, TxOut};
use crate::errors::Error;
use crate::hasher::Hasher;
use crate::script::Script;
use crate::util;
use tempdir::TempDir;

#[derive(Clone)]
pub struct Config {
    /// 数据文件目录
    pub dir: String,
    /// 最低难度
    pub pow_limit: Hasher,
    /// 第一个区块id
    pub genesis: Hasher,
    /// 难度调整周期
    pub pow_time: usize, //14 * 24 * 60 * 60=1209600
    /// 难度区块间隔
    pub pow_span: usize, //2016
    /// 减半配置
    pub halving: usize, //210000
    /// 区块版本
    pub ver: u16,
    /// 默认账户信息
    pub acc: Option<Account>,
}

impl Config {
    /// 创建一个默认配置的区块
    pub fn new_block(&self) -> Result<Block, Error> {
        let mut blk = Block::default();
        //设置区块头
        blk.header.bits = self.pow_limit.compact();
        blk.header.nonce = util::rand_u32();
        blk.header.set_now_time();
        blk.header.set_ver(self.ver);
        Ok(blk)
    }
    /// 创建第一个区块
    /// h 区块高度
    /// s coinbase信息
    /// v 奖励金额
    pub fn create_block(&self, h: u32, s: &str, c: i64) -> Result<Block, Error> {
        if self.acc.is_none() {
            return Error::msg("acc option miss");
        }
        let acc = self.acc.as_ref().unwrap();
        let mut blk = self.new_block()?;
        //创建coinbase交易
        let mut cb = Tx::default();
        cb.ver = 1;
        //交易输入
        let mut inv = TxIn::default();
        inv.out = Hasher::zero();
        inv.idx = 0;
        inv.script = Script::new_script_cb(h, s.as_ref())?;
        inv.seq = 0;
        cb.ins.push(inv);
        //交易输出
        let mut out = TxOut::default();
        out.value = c;
        out.script = Script::new_script_out(&acc.hash()?)?;
        cb.outs.push(out);
        blk.append(cb);
<<<<<<< HEAD
        //计算默克尔树
        blk.header.merkle = blk.compute_merkle()?;
        //计算工作量
        let mut id = blk.id()?;
        let mut count = 0;
        while !id.verify_pow(&self.pow_limit, blk.header.bits) && count < 1024 * 1024 {
            blk.header.nonce += 1;
            id = blk.id()?;
            count += 1;
        }
        if !id.verify_pow(&self.pow_limit, blk.header.bits) {
            return Error::msg("compute pow failed");
=======

        //交易创建完时调用
        blk.finish()?;

        //计算pow
        loop {
            let id = blk.id()?;
            if !id.verify_pow(&self.pow_limit, blk.header.bits) {
                blk.header.nonce += 1;
                continue;
            }
            break;
>>>>>>> 09c03d46
        }
        Ok(blk)
    }
    /// 测试用配置
    pub fn test() -> Self {
        let tmp = TempDir::new("btx").unwrap();
        let dir = tmp.path().to_str().unwrap();
        //测试账户包含了私钥的默认测试账户
        let acc = Account::decode_from_hex("0202ff0221037b9a5dd166a3ee3870716c38d71db913e007fd278c83ada200caafb7c10402d72103664433bfea56f8c8c173b98a70ab0412d9b9bb5c1ed64b6a18778dd111cf1eed02208ca63f306cc974393f5f463eef94c22217c70fea913037d7ccee7728ac0598c4207fdd7ae29bd80594754cfd97d32c59e8d402ed70b372fb4a6d01d1609138d2b6");
        Config {
            ver: 1,
            dir: dir.into(),
            pow_limit: Hasher::must_from(
                "00ffffffffffffffffffffffffffffffffffffffffffffffffffffffffffffff",
            ),
            genesis: Hasher::must_from(
                "00ffffffffffffffffffffffffffffffffffffffffffffffffffffffffffffff",
            ),
            pow_time: 14 * 24 * 60 * 60,
            pow_span: 2016,
            halving: 210000,
            acc: Some(acc.unwrap()),
        }
    }
    /// 发布配置
    pub fn release() -> Self {
        Config {
            ver: 1,
            dir: "/blkdir".into(),
            pow_limit: Hasher::must_from(
                "00000000ffffffffffffffffffffffffffffffffffffffffffffffffffffffff",
            ),
            genesis: Hasher::must_from(
                "00ffffffffffffffffffffffffffffffffffffffffffffffffffffffffffffff",
            ),
            pow_time: 14 * 24 * 60 * 60,
            pow_span: 2016,
            halving: 210000,
            acc: None,
        }
    }
}

#[test]
fn test_create_genesis() {
    use crate::consts;
    let blk = Config::test()
        .create_block(0, "f1", consts::coin(50))
        .unwrap();
    println!("{}", blk.id().unwrap());
}<|MERGE_RESOLUTION|>--- conflicted
+++ resolved
@@ -63,7 +63,6 @@
         out.script = Script::new_script_out(&acc.hash()?)?;
         cb.outs.push(out);
         blk.append(cb);
-<<<<<<< HEAD
         //计算默克尔树
         blk.header.merkle = blk.compute_merkle()?;
         //计算工作量
@@ -76,20 +75,6 @@
         }
         if !id.verify_pow(&self.pow_limit, blk.header.bits) {
             return Error::msg("compute pow failed");
-=======
-
-        //交易创建完时调用
-        blk.finish()?;
-
-        //计算pow
-        loop {
-            let id = blk.id()?;
-            if !id.verify_pow(&self.pow_limit, blk.header.bits) {
-                blk.header.nonce += 1;
-                continue;
-            }
-            break;
->>>>>>> 09c03d46
         }
         Ok(blk)
     }
